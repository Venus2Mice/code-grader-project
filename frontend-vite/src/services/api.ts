--- conflicted
+++ resolved
@@ -14,11 +14,7 @@
       // Development: direct connection to backend
       return import.meta.env.VITE_API_URL || 'http://localhost:5000'
     } else {
-<<<<<<< HEAD
-      // Production in Docker: use /api proxy (Nginx proxies to backend)
-=======
       // Production in Docker: use current origin (Nginx will proxy /api)
->>>>>>> bd81f9ef
       return ''
     }
   }
